--- conflicted
+++ resolved
@@ -1,11 +1,8 @@
-<<<<<<< HEAD
-# Copyright (c) Facebook, Inc. and its affiliates. All Rights Reserved
+# Copyright (c) Facebook, Inc. and its affiliates
+# Modified by BaseDetection, Inc. and its affiliates.
 
 # pylint: disable=W0613
 
-=======
-# Copyright (c) Facebook, Inc. and its affiliates.
->>>>>>> 7169a779
 import datetime
 import json
 import logging
