--- conflicted
+++ resolved
@@ -88,11 +88,7 @@
 
 def build_cvpods_script():
     cur_dir = os.getcwd()
-<<<<<<< HEAD
-    head = "#!/bin/bash\n\n OMP_NUM_THREADS=1 PYTHONPATH=./:$PYTHONPATH "
-=======
     head = "#!/bin/bash\n\nOMP_NUM_THREADS=1 PYTHONPATH=./:$PYTHONPATH "
->>>>>>> 6372d865
     with open("tools/pods_train", "w") as pods_train:
         pods_train.write(head + f"python3 {os.path.join(cur_dir, 'tools', 'train_net.py')} $@")
 
